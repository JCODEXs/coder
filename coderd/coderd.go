package coderd

import (
	"context"
	"crypto/x509"
	"fmt"
	"net/http"
	"net/url"
	"sync"
	"time"

	"github.com/go-chi/chi/v5"
	"github.com/go-chi/chi/v5/middleware"
	"github.com/pion/webrtc/v3"
	"golang.org/x/xerrors"
	"google.golang.org/api/idtoken"

	chitrace "gopkg.in/DataDog/dd-trace-go.v1/contrib/go-chi/chi.v5"

	"cdr.dev/slog"
	"github.com/coder/coder/buildinfo"
	"github.com/coder/coder/coderd/awsidentity"
	"github.com/coder/coder/coderd/database"
	"github.com/coder/coder/coderd/gitsshkey"
	"github.com/coder/coder/coderd/httpapi"
	"github.com/coder/coder/coderd/httpmw"
	"github.com/coder/coder/coderd/rbac"
	"github.com/coder/coder/coderd/turnconn"
	"github.com/coder/coder/codersdk"
	"github.com/coder/coder/site"
)

// Options are requires parameters for Coder to start.
type Options struct {
	AccessURL *url.URL
	Logger    slog.Logger
	Database  database.Store
	Pubsub    database.Pubsub

	AgentConnectionUpdateFrequency time.Duration
	// APIRateLimit is the minutely throughput rate limit per user or ip.
	// Setting a rate limit <0 will disable the rate limiter across the entire
	// app. Specific routes may have their own limiters.
	APIRateLimit         int
	AWSCertificates      awsidentity.Certificates
	AzureCertificates    x509.VerifyOptions
	GoogleTokenValidator *idtoken.Validator
	GithubOAuth2Config   *GithubOAuth2Config
	ICEServers           []webrtc.ICEServer
	SecureAuthCookie     bool
	SSHKeygenAlgorithm   gitsshkey.Algorithm
	TURNServer           *turnconn.Server
	Authorizer           rbac.Authorizer
}

// New constructs the Coder API into an HTTP handler.
//
// A wait function is returned to handle awaiting closure of hijacked HTTP
// requests.
func New(options *Options) (http.Handler, func()) {
	if options.AgentConnectionUpdateFrequency == 0 {
		options.AgentConnectionUpdateFrequency = 3 * time.Second
	}
	if options.APIRateLimit == 0 {
		options.APIRateLimit = 512
	}
	if options.Authorizer == nil {
		var err error
		options.Authorizer, err = rbac.NewAuthorizer()
		if err != nil {
			// This should never happen, as the unit tests would fail if the
			// default built in authorizer failed.
			panic(xerrors.Errorf("rego authorize panic: %w", err))
		}
	}
	api := &api{
		Options: options,
	}
	apiKeyMiddleware := httpmw.ExtractAPIKey(options.Database, &httpmw.OAuth2Configs{
		Github: options.GithubOAuth2Config,
	})

	// TODO: @emyrk we should just move this into 'ExtractAPIKey'.
	authRolesMiddleware := httpmw.ExtractUserRoles(options.Database)

	authorize := func(f http.HandlerFunc, actions ...rbac.Action) http.HandlerFunc {
		return httpmw.Authorize(api.Logger, api.Authorizer, actions...)(f).ServeHTTP
	}

	r := chi.NewRouter()

	r.Use(
		func(next http.Handler) http.Handler {
			return http.HandlerFunc(func(w http.ResponseWriter, r *http.Request) {
				next.ServeHTTP(middleware.NewWrapResponseWriter(w, r.ProtoMajor), r)
			})
		},
		httpmw.Prometheus,
		chitrace.Middleware(),
	)

	r.Route("/api/v2", func(r chi.Router) {
		r.NotFound(func(rw http.ResponseWriter, r *http.Request) {
			httpapi.Write(rw, http.StatusNotFound, httpapi.Response{
				Message: "Route not found.",
			})
		})

		r.Use(
			// Specific routes can specify smaller limits.
			httpmw.RateLimitPerMinute(options.APIRateLimit),
			debugLogRequest(api.Logger),
		)
		r.Get("/", func(w http.ResponseWriter, r *http.Request) {
			httpapi.Write(w, http.StatusOK, httpapi.Response{
				Message: "👋",
			})
		})
		r.Route("/buildinfo", func(r chi.Router) {
			r.Get("/", func(rw http.ResponseWriter, r *http.Request) {
				httpapi.Write(rw, http.StatusOK, codersdk.BuildInfoResponse{
					ExternalURL: buildinfo.ExternalURL(),
					Version:     buildinfo.Version(),
				})
			})
		})
		r.Route("/files", func(r chi.Router) {
			r.Use(
				apiKeyMiddleware,
				authRolesMiddleware,
				// This number is arbitrary, but reading/writing
				// file content is expensive so it should be small.
				httpmw.RateLimitPerMinute(12),
				// TODO: @emyrk (rbac) Currently files are owned by the site?
				//	Should files be org scoped? User scoped?
				httpmw.WithRBACObject(rbac.ResourceFile),
			)
			r.Get("/{hash}", api.fileByHash)
			r.Post("/", api.postFile)
		})
		r.Route("/organizations/{organization}", func(r chi.Router) {
			r.Use(
				apiKeyMiddleware,
				authRolesMiddleware,
				httpmw.ExtractOrganizationParam(options.Database),
			)
			r.With(httpmw.WithRBACObject(rbac.ResourceOrganization)).
				Get("/", authorize(api.organization, rbac.ActionRead))
			r.Get("/provisionerdaemons", api.provisionerDaemonsByOrganization)
			r.Post("/templateversions", api.postTemplateVersionsByOrganization)
			r.Route("/templates", func(r chi.Router) {
				r.Post("/", api.postTemplatesByOrganization)
				r.Get("/", api.templatesByOrganization)
				r.Get("/{templatename}", api.templateByOrganizationAndName)
			})
			r.Route("/workspaces", func(r chi.Router) {
				r.Use(httpmw.WithRBACObject(rbac.ResourceWorkspace))
				// Posting a workspace is inherently owned by the api key creating it.
				r.With(httpmw.WithAPIKeyAsOwner()).
					Post("/", authorize(api.postWorkspacesByOrganization, rbac.ActionCreate))
				r.Get("/", authorize(api.workspacesByOrganization, rbac.ActionRead))
				r.Route("/{user}", func(r chi.Router) {
					r.Use(httpmw.ExtractUserParam(options.Database))
					// TODO: @emyrk add the resource id to this authorize.
					r.Get("/{workspace}", authorize(api.workspaceByOwnerAndName, rbac.ActionRead))
					r.Get("/", authorize(api.workspacesByOwner, rbac.ActionRead))
				})
			})
			r.Route("/members", func(r chi.Router) {
				r.Route("/roles", func(r chi.Router) {
					r.Use(httpmw.WithRBACObject(rbac.ResourceUserRole))
					r.Get("/", authorize(api.assignableOrgRoles, rbac.ActionRead))
				})
				r.Route("/{user}", func(r chi.Router) {
					r.Use(
						httpmw.ExtractUserParam(options.Database),
					)
					r.Put("/roles", api.putMemberRoles)
				})
			})
		})
		r.Route("/parameters/{scope}/{id}", func(r chi.Router) {
			r.Use(apiKeyMiddleware)
			r.Post("/", api.postParameter)
			r.Get("/", api.parameters)
			r.Route("/{name}", func(r chi.Router) {
				r.Delete("/", api.deleteParameter)
			})
		})
		r.Route("/templates/{template}", func(r chi.Router) {
			r.Use(
				apiKeyMiddleware,
				httpmw.ExtractTemplateParam(options.Database),
				httpmw.ExtractOrganizationParam(options.Database),
			)
			r.Get("/", api.template)
			r.Delete("/", api.deleteTemplate)
			r.Route("/versions", func(r chi.Router) {
				r.Get("/", api.templateVersionsByTemplate)
				r.Patch("/", api.patchActiveTemplateVersion)
				r.Get("/{templateversionname}", api.templateVersionByName)
			})
		})
		r.Route("/templateversions/{templateversion}", func(r chi.Router) {
			r.Use(
				apiKeyMiddleware,
				httpmw.ExtractTemplateVersionParam(options.Database),
				httpmw.ExtractOrganizationParam(options.Database),
			)

			r.Get("/", api.templateVersion)
			r.Patch("/cancel", api.patchCancelTemplateVersion)
			r.Get("/schema", api.templateVersionSchema)
			r.Get("/parameters", api.templateVersionParameters)
			r.Get("/resources", api.templateVersionResources)
			r.Get("/logs", api.templateVersionLogs)
		})
		r.Route("/provisionerdaemons", func(r chi.Router) {
			r.Route("/me", func(r chi.Router) {
				r.Get("/listen", api.provisionerDaemonsListen)
			})
		})
		r.Route("/users", func(r chi.Router) {
			r.Get("/first", api.firstUser)
			r.Post("/first", api.postFirstUser)
			r.Post("/login", api.postLogin)
			r.Post("/logout", api.postLogout)
			r.Get("/authmethods", api.userAuthMethods)
			r.Route("/oauth2", func(r chi.Router) {
				r.Route("/github", func(r chi.Router) {
					r.Use(httpmw.ExtractOAuth2(options.GithubOAuth2Config))
					r.Get("/callback", api.userOAuth2Github)
				})
			})
			r.Group(func(r chi.Router) {
				r.Use(
					apiKeyMiddleware,
					authRolesMiddleware,
				)
				r.Group(func(r chi.Router) {
					// Site wide, all users
					r.Use(httpmw.WithRBACObject(rbac.ResourceUser.All()))
					r.Post("/", authorize(api.postUser, rbac.ActionCreate))
					r.Get("/", authorize(api.users, rbac.ActionRead))
				})
				// These routes query information about site wide roles.
				r.Route("/roles", func(r chi.Router) {
					r.Use(httpmw.WithRBACObject(rbac.ResourceUserRole))
					r.Get("/", authorize(api.assignableSiteRoles, rbac.ActionRead))
				})
				r.Route("/{user}", func(r chi.Router) {
					r.Use(httpmw.ExtractUserParam(options.Database))
					r.Group(func(r chi.Router) {
						r.Use(httpmw.WithRBACObject(rbac.ResourceUser))
						r.Get("/", authorize(api.userByName, rbac.ActionRead))
						r.Put("/profile", authorize(api.putUserProfile, rbac.ActionUpdate))
						// suspension is deleting for a user
						r.Put("/suspend", authorize(api.putUserSuspend, rbac.ActionDelete))
						r.Route("/password", func(r chi.Router) {
							r.Put("/", authorize(api.putUserPassword, rbac.ActionUpdate))
						})
						// This route technically also fetches the organization member struct, but only
						// returns the roles.
						r.Get("/roles", authorize(api.userRoles, rbac.ActionRead))

						// This has 2 authorize calls. The second is explicitly called
						// in the handler.
						r.Put("/roles", authorize(api.putUserRoles, rbac.ActionUpdate))

						// For now, just use the "user" role for their ssh keys.
						// We can always split this out to it's own resource if we need to.
						r.Get("/gitsshkey", authorize(api.gitSSHKey, rbac.ActionRead))
						r.Put("/gitsshkey", authorize(api.regenerateGitSSHKey, rbac.ActionUpdate))
					})

<<<<<<< HEAD
					r.With(httpmw.WithRBACObject(rbac.ResourceAPIKey)).Post("/keys", authorize(api.postAPIKey, rbac.ActionCreate))
					r.Get("/workspaces", api.workspacesByUser)

=======
					r.Post("/authorization", api.checkPermissions)

					r.Post("/keys", api.postAPIKey)
>>>>>>> 4ab7a41f
					r.Route("/organizations", func(r chi.Router) {
						// TODO: @emyrk This creates an organization, so why is it nested under {user}?
						//	Shouldn't this be outside the {user} param subpath? Maybe in the organizations/
						//	path?
						r.Post("/", api.postOrganizationsByUser)

						r.Get("/", api.organizationsByUser)

						// TODO: @emyrk why is this nested under {user} when the user param is not used?
						r.Get("/{organizationname}", api.organizationByUserAndName)
					})
				})
			})
		})
		r.Route("/workspaceagents", func(r chi.Router) {
			r.Post("/azure-instance-identity", api.postWorkspaceAuthAzureInstanceIdentity)
			r.Post("/aws-instance-identity", api.postWorkspaceAuthAWSInstanceIdentity)
			r.Post("/google-instance-identity", api.postWorkspaceAuthGoogleInstanceIdentity)
			r.Route("/me", func(r chi.Router) {
				r.Use(httpmw.ExtractWorkspaceAgent(options.Database))
				r.Get("/metadata", api.workspaceAgentMetadata)
				r.Get("/listen", api.workspaceAgentListen)
				r.Get("/gitsshkey", api.agentGitSSHKey)
				r.Get("/turn", api.workspaceAgentTurn)
				r.Get("/iceservers", api.workspaceAgentICEServers)
			})
			r.Route("/{workspaceagent}", func(r chi.Router) {
				r.Use(
					apiKeyMiddleware,
					httpmw.ExtractWorkspaceAgentParam(options.Database),
				)
				r.Get("/", api.workspaceAgent)
				r.Get("/dial", api.workspaceAgentDial)
				r.Get("/turn", api.workspaceAgentTurn)
				r.Get("/pty", api.workspaceAgentPTY)
				r.Get("/iceservers", api.workspaceAgentICEServers)
			})
		})
		r.Route("/workspaceresources/{workspaceresource}", func(r chi.Router) {
			r.Use(
				apiKeyMiddleware,
				httpmw.ExtractWorkspaceResourceParam(options.Database),
				httpmw.ExtractWorkspaceParam(options.Database),
			)
			r.Get("/", api.workspaceResource)
		})
		r.Route("/workspaces/{workspace}", func(r chi.Router) {
			r.Use(
				apiKeyMiddleware,
				httpmw.ExtractWorkspaceParam(options.Database),
			)
			r.Get("/", api.workspace)
			r.Route("/builds", func(r chi.Router) {
				r.Get("/", api.workspaceBuilds)
				r.Post("/", api.postWorkspaceBuilds)
				r.Get("/{workspacebuildname}", api.workspaceBuildByName)
			})
			r.Route("/autostart", func(r chi.Router) {
				r.Put("/", api.putWorkspaceAutostart)
			})
			r.Route("/autostop", func(r chi.Router) {
				r.Put("/", api.putWorkspaceAutostop)
			})
		})
		r.Route("/workspacebuilds/{workspacebuild}", func(r chi.Router) {
			r.Use(
				apiKeyMiddleware,
				httpmw.ExtractWorkspaceBuildParam(options.Database),
				httpmw.ExtractWorkspaceParam(options.Database),
			)
			r.Get("/", api.workspaceBuild)
			r.Patch("/cancel", api.patchCancelWorkspaceBuild)
			r.Get("/logs", api.workspaceBuildLogs)
			r.Get("/resources", api.workspaceBuildResources)
			r.Get("/state", api.workspaceBuildState)
		})
	})
	r.NotFound(site.DefaultHandler().ServeHTTP)
	return r, func() {
		api.websocketWaitMutex.Lock()
		api.websocketWaitGroup.Wait()
		api.websocketWaitMutex.Unlock()
	}
}

// API contains all route handlers. Only HTTP handlers should
// be added to this struct for code clarity.
type api struct {
	*Options

	websocketWaitMutex sync.Mutex
	websocketWaitGroup sync.WaitGroup
}

func debugLogRequest(log slog.Logger) func(http.Handler) http.Handler {
	return func(next http.Handler) http.Handler {
		return http.HandlerFunc(func(rw http.ResponseWriter, r *http.Request) {
			log.Debug(context.Background(), fmt.Sprintf("%s %s", r.Method, r.URL.Path))
			next.ServeHTTP(rw, r)
		})
	}
}<|MERGE_RESOLUTION|>--- conflicted
+++ resolved
@@ -159,6 +159,7 @@
 				r.With(httpmw.WithAPIKeyAsOwner()).
 					Post("/", authorize(api.postWorkspacesByOrganization, rbac.ActionCreate))
 				r.Get("/", authorize(api.workspacesByOrganization, rbac.ActionRead))
+				r.Post("/", api.postWorkspacesByOrganization)
 				r.Route("/{user}", func(r chi.Router) {
 					r.Use(httpmw.ExtractUserParam(options.Database))
 					// TODO: @emyrk add the resource id to this authorize.
@@ -271,17 +272,13 @@
 						// We can always split this out to it's own resource if we need to.
 						r.Get("/gitsshkey", authorize(api.gitSSHKey, rbac.ActionRead))
 						r.Put("/gitsshkey", authorize(api.regenerateGitSSHKey, rbac.ActionUpdate))
+
+						r.Post("/authorization", authorize(api.checkPermissions, rbac.ActionRead))
 					})
 
-<<<<<<< HEAD
 					r.With(httpmw.WithRBACObject(rbac.ResourceAPIKey)).Post("/keys", authorize(api.postAPIKey, rbac.ActionCreate))
 					r.Get("/workspaces", api.workspacesByUser)
 
-=======
-					r.Post("/authorization", api.checkPermissions)
-
-					r.Post("/keys", api.postAPIKey)
->>>>>>> 4ab7a41f
 					r.Route("/organizations", func(r chi.Router) {
 						// TODO: @emyrk This creates an organization, so why is it nested under {user}?
 						//	Shouldn't this be outside the {user} param subpath? Maybe in the organizations/
